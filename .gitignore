# Byte-compiled / optimized / DLL files
__pycache__/
*.py[cod]
*$py.class
**/__pycache__/
**/*.py[cod]
**/*$py.class
<<<<<<< HEAD
=======
**/*.so
>>>>>>> 13ffe5c5

# C extensions
*.so

# Distribution / packaging
.Python
env/
venv/
ENV/
env.bak/
venv.bak/
*.egg
*.egg-info/
dist/
build/
*.whl

# FastAPI specific
*.log
*.db
*.sqlite3

# PyInstaller
*.manifest
*.spec

# Unit test / coverage reports
htmlcov/
.tox/
.nox/
.coverage
*.cover
*.py,cover
.hypothesis/
.pytest_cache/
.ruff_cahe/
.venv/

# Pytest
.pytest_cache/
__pycache__/
*.pyc

# Jupyter Notebook
.ipynb_checkpoints

# IDEs and editors
.vscode/
.idea/
*.swp
*.swo
*.swn

# macOS
.DS_Store

# Windows
Thumbs.db
ehthumbs.db

# Evn
.env
.env.docker
.dockerignore

# Migrations
migrations/<|MERGE_RESOLUTION|>--- conflicted
+++ resolved
@@ -5,10 +5,7 @@
 **/__pycache__/
 **/*.py[cod]
 **/*$py.class
-<<<<<<< HEAD
-=======
 **/*.so
->>>>>>> 13ffe5c5
 
 # C extensions
 *.so
